{
  // Use IntelliSense to learn about possible attributes.
  // Hover to view descriptions of existing attributes.
  // For more information, visit: https://go.microsoft.com/fwlink/?linkid=830387
  "version": "0.2.0",
  "configurations": [
    {
      "name": "E2E",
      "runtimeArgs": ["-r", "esbuild-register"],
      "cwd": "${workspaceFolder}/cli",
      "program": "${workspaceFolder}/cli/scripts/e2e/e2e.ts",
      "request": "launch",
      "skipFiles": ["<node_internals>/**"],
      "type": "node",
      "preLaunchTask": "prepare e2e"
    },
    {
      "name": "Server",
      "type": "go",
      "request": "launch",
      "mode": "debug",
      "program": "${workspaceRoot}/cli/cmd/turbo",
      "cwd": "${workspaceRoot}/examples/basic",
      "args": ["daemon"]
    },
    {
      "name": "Benchmark Server",
      "type": "go",
      "request": "launch",
      "mode": "debug",
      "program": "${workspaceRoot}/cli/cmd/turbo",
      "cwd": "${workspaceRoot}/benchmark/large-monorepo",
      "args": ["daemon"]
    },
    {
      "name": "Benchmark Client",
      "type": "go",
      "request": "launch",
      "mode": "debug",
      "program": "${workspaceRoot}/cli/cmd/turbo",
      "cwd": "${workspaceRoot}/benchmark/large-monorepo",
      "args": ["run", "build", "-vvv"]
    },
    {
      "name": "Client",
      "type": "go",
      "request": "launch",
      "mode": "debug",
      "program": "${workspaceRoot}/cli/cmd/turbo",
      "cwd": "${workspaceRoot}/examples/basic",
      "args": ["run", "build", "-vvv"]
    },
    {
      "name": "turbo --version",
      "type": "go",
      "request": "launch",
      "mode": "debug",
      "program": "${workspaceRoot}/cli/cmd/turbo",
      "cwd": "${workspaceRoot}/examples/basic",
      "args": ["--version"]
    },
    {
      "name": "Build Basic",
      "type": "go",
      "request": "launch",
      "mode": "debug",
      "program": "${workspaceRoot}/cli/cmd/turbo",
      "cwd": "${workspaceRoot}/examples/basic",
      "args": ["run", "build"]
    },
    {
<<<<<<< HEAD
      "name": "recent",
=======
      "name": "Build Basic (Dry Run / Debug)",
>>>>>>> 70e02ec3
      "type": "go",
      "request": "launch",
      "mode": "debug",
      "program": "${workspaceRoot}/cli/cmd/turbo",
      "cwd": "${workspaceRoot}/examples/basic",
<<<<<<< HEAD
      "args": ["recent"]
=======
      "args": ["run", "build", "--dry-run", "-vv"]
>>>>>>> 70e02ec3
    },
    {
      "name": "Build Kitchen Sink",
      "type": "go",
      "request": "launch",
      "mode": "debug",
      "program": "${workspaceRoot}/cli/cmd/turbo",
      "cwd": "${workspaceRoot}/examples/kitchen-sink",
      "args": ["run", "build", "-vv"]
    },
    {
      "name": "Build Kitchen Sink (Dry Run)",
      "type": "go",
      "request": "launch",
      "mode": "debug",
      "program": "${workspaceRoot}/cli/cmd/turbo",
      "cwd": "${workspaceRoot}/examples/kitchen-sink",
      "args": ["run", "build", "--dry-run"]
    },
    {
      "name": "Build All",
      "type": "go",
      "request": "launch",
      "mode": "debug",
      "program": "${workspaceRoot}/cli/cmd/turbo",
      "cwd": "${workspaceRoot}",
      "args": ["run", "build"]
    },
    {
      "name": "Build All (Force)",
      "type": "go",
      "request": "launch",
      "mode": "debug",
      "program": "${workspaceRoot}/cli/cmd/turbo",
      "cwd": "${workspaceRoot}",
      "args": ["run", "build", "--force"]
    },
    {
      "name": "Testbed",
      "type": "go",
      "request": "launch",
      "mode": "debug",
      "program": "${workspaceRoot}/cli/cmd/turbo",
      "cwd": "${workspaceRoot}/cli/testbed",
      "args": ["run", "build", "--single-package"]
    }
  ]
}<|MERGE_RESOLUTION|>--- conflicted
+++ resolved
@@ -69,21 +69,22 @@
       "args": ["run", "build"]
     },
     {
-<<<<<<< HEAD
-      "name": "recent",
-=======
       "name": "Build Basic (Dry Run / Debug)",
->>>>>>> 70e02ec3
       "type": "go",
       "request": "launch",
       "mode": "debug",
       "program": "${workspaceRoot}/cli/cmd/turbo",
       "cwd": "${workspaceRoot}/examples/basic",
-<<<<<<< HEAD
+      "args": ["run", "build", "--dry-run", "-vv"]
+    },
+    {
+      "name": "recent",
+      "type": "go",
+      "request": "launch",
+      "mode": "debug",
+      "program": "${workspaceRoot}/cli/cmd/turbo",
+      "cwd": "${workspaceRoot}/examples/basic",
       "args": ["recent"]
-=======
-      "args": ["run", "build", "--dry-run", "-vv"]
->>>>>>> 70e02ec3
     },
     {
       "name": "Build Kitchen Sink",
