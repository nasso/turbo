use std::{
    borrow::Cow,
    cell::RefCell,
    collections::HashMap,
    future::Future,
    hash::Hash,
    panic::AssertUnwindSafe,
    pin::Pin,
    sync::{
        atomic::{AtomicBool, AtomicUsize, Ordering},
        Arc, Mutex, Weak,
    },
    thread,
    time::{Duration, Instant},
};

use anyhow::{anyhow, Result};
use auto_hash_map::AutoSet;
<<<<<<< HEAD
use concurrent_queue::ConcurrentQueue;
=======
>>>>>>> 989f1b21
use futures::FutureExt;
use indexmap::IndexMap;
use nohash_hasher::BuildNoHashHasher;
use serde::{de::Visitor, Deserialize, Serialize};
use tokio::{runtime::Handle, select, task_local};

use crate::{
    backend::{Backend, CellContent, PersistentTaskType, TransientTaskType},
    event::{Event, EventListener},
    id::{BackendJobId, FunctionId, TraitTypeId},
    id_factory::IdFactory,
    raw_vc::{CellId, RawVc},
    registry,
    task_input::{SharedReference, TaskInput},
    timed_future::{self, TimedFuture},
    trace::TraceRawVcs,
    util::FormatDuration,
    Nothing, NothingVc, TaskId, ValueTraitVc, ValueTypeId,
};

pub trait TurboTasksCallApi: Sync + Send {
    fn dynamic_call(&self, func: FunctionId, inputs: Vec<TaskInput>) -> RawVc;
    fn native_call(&self, func: FunctionId, inputs: Vec<TaskInput>) -> RawVc;
    fn trait_call(
        &self,
        trait_type: TraitTypeId,
        trait_fn_name: Cow<'static, str>,
        inputs: Vec<TaskInput>,
    ) -> RawVc;

    fn run_once(
        &self,
        reason: &'static str,
        future: Pin<Box<dyn Future<Output = Result<()>> + Send + 'static>>,
    ) -> TaskId;
    fn run_once_process(
        &self,
        reason: &'static str,
        future: Pin<Box<dyn Future<Output = Result<()>> + Send + 'static>>,
    ) -> TaskId;
}

pub trait TurboTasksApi: TurboTasksCallApi + Sync + Send {
    fn invalidate(&self, task: TaskId, reason: &'static str);

    /// Eagerly notifies all tasks that were scheduled for notifications via
    /// `schedule_notify_tasks_set()`
    fn notify_scheduled_tasks(&self);

    fn try_read_task_output(
        &self,
        task: TaskId,
        strongly_consistent: bool,
    ) -> Result<Result<RawVc, EventListener>>;

    /// INVALIDATION: Be careful with this, it will not track dependencies, so
    /// using it could break cache invalidation.
    fn try_read_task_output_untracked(
        &self,
        task: TaskId,
        strongly_consistent: bool,
    ) -> Result<Result<RawVc, EventListener>>;

    fn try_read_task_cell(
        &self,
        task: TaskId,
        index: CellId,
    ) -> Result<Result<CellContent, EventListener>>;

    /// INVALIDATION: Be careful with this, it will not track dependencies, so
    /// using it could break cache invalidation.
    fn try_read_task_cell_untracked(
        &self,
        task: TaskId,
        index: CellId,
    ) -> Result<Result<CellContent, EventListener>>;

    fn try_read_task_collectibles(
        &self,
        task: TaskId,
        trait_id: TraitTypeId,
    ) -> Result<Result<AutoSet<RawVc>, EventListener>>;

    fn emit_collectible(&self, trait_type: TraitTypeId, collectible: RawVc);
    fn unemit_collectible(&self, trait_type: TraitTypeId, collectible: RawVc);
    fn unemit_collectibles(&self, trait_type: TraitTypeId, collectibles: &AutoSet<RawVc>);

    /// INVALIDATION: Be careful with this, it will not track dependencies, so
    /// using it could break cache invalidation.
    fn try_read_own_task_cell_untracked(
        &self,
        current_task: TaskId,
        index: CellId,
    ) -> Result<CellContent>;

    fn read_current_task_cell(&self, index: CellId) -> Result<CellContent>;
    fn update_current_task_cell(&self, index: CellId, content: CellContent);
}

/// The type of stats reporting.
#[derive(Debug, Clone, Copy, PartialEq, Eq)]
pub enum StatsType {
    /// Only report stats essential to Turbo Tasks' operation.
    Essential,
    /// Full stats reporting.
    ///
    /// This is useful for debugging, but it has a slight memory and performance
    /// impact.
    Full,
}

pub trait TaskIdProvider {
    fn get_fresh_task_id(&self) -> TaskId;
    /// # Safety
    ///
    /// It must be ensured that the id is no longer used
    unsafe fn reuse_task_id(&self, id: TaskId);
}

impl TaskIdProvider for IdFactory<TaskId> {
    fn get_fresh_task_id(&self) -> TaskId {
        self.get()
    }

    unsafe fn reuse_task_id(&self, id: TaskId) {
        unsafe { self.reuse(id) }
    }
}

pub trait TurboTasksBackendApi: TaskIdProvider + TurboTasksCallApi + Sync + Send {
    fn pin(&self) -> Arc<dyn TurboTasksBackendApi>;

    fn schedule(&self, task: TaskId, reason: &'static str);
    fn schedule_backend_background_job(&self, id: BackendJobId);
    fn schedule_backend_foreground_job(&self, id: BackendJobId);

    fn try_foreground_done(&self) -> Result<(), EventListener>;

    /// Enqueues tasks for notification of changed dependencies. This will
    /// eventually call `invalidate_tasks()` on all tasks.
    fn schedule_notify_tasks(&self, tasks: &[TaskId]);

    /// Enqueues tasks for notification of changed dependencies. This will
    /// eventually call `invalidate_tasks()` on all tasks.
    fn schedule_notify_tasks_set(&self, tasks: &AutoSet<TaskId>);

    /// Returns the stats reporting type.
    fn stats_type(&self) -> StatsType;
    /// Sets the stats reporting type.
    fn set_stats_type(&self, stats_type: StatsType);
    /// Returns the duration from the start of the program to the given instant.
    fn program_duration_until(&self, instant: Instant) -> Duration;
}

impl StatsType {
    /// Returns `true` if the stats type is `Essential`.
    pub fn is_essential(self) -> bool {
        matches!(self, Self::Essential)
    }

    /// Returns `true` if the stats type is `Full`.
    pub fn is_full(self) -> bool {
        matches!(self, Self::Full)
    }
}

impl TaskIdProvider for &dyn TurboTasksBackendApi {
    fn get_fresh_task_id(&self) -> TaskId {
        (*self).get_fresh_task_id()
    }

    unsafe fn reuse_task_id(&self, id: TaskId) {
        unsafe { (*self).reuse_task_id(id) }
    }
}

impl TaskIdProvider for &dyn TaskIdProvider {
    fn get_fresh_task_id(&self) -> TaskId {
        (*self).get_fresh_task_id()
    }

    unsafe fn reuse_task_id(&self, id: TaskId) {
        unsafe { (*self).reuse_task_id(id) }
    }
}

pub struct TurboTasks<B: Backend + 'static> {
    this: Weak<Self>,
    backend: B,
    task_id_factory: IdFactory<TaskId>,
    stopped: AtomicBool,
    currently_scheduled_tasks: AtomicUsize,
    currently_scheduled_foreground_jobs: AtomicUsize,
    currently_scheduled_background_jobs: AtomicUsize,
    scheduled_tasks: AtomicUsize,
    start: Mutex<Option<Instant>>,
    aggregated_update: Mutex<Option<(Duration, usize, IndexMap<&'static str, (Duration, usize)>)>>,
    aggregated_task_timings: ConcurrentQueue<(&'static str, Duration)>,
    event: Event,
    event_foreground: Event,
    event_background: Event,
    // NOTE(alexkirsz) We use an atomic bool instead of a lock around `StatsType` to avoid the
    // locking overhead.
    enable_full_stats: AtomicBool,
    program_start: Instant,
}

struct CurrentTaskInfo {
    id: TaskId,
    reason: &'static str,

    /// Affected [Task]s, that are tracked during task execution
    /// These tasks will be invalidated when the execution finishes
    /// or before reading a cell value.
    /// If None, tasks will be directly invalidated
    tasks_to_notify: Option<RefCell<Vec<TaskId>>>,
}

// TODO implement our own thread pool and make these thread locals instead
task_local! {
    /// The current TurboTasks instance
    static TURBO_TASKS: Arc<dyn TurboTasksApi>;

    static CELL_COUNTERS: RefCell<HashMap<ValueTypeId, u32, BuildNoHashHasher<ValueTypeId>>>;

    static CURRENT_TASK_INFO: CurrentTaskInfo;
}

impl<B: Backend> TurboTasks<B> {
    // TODO better lifetime management for turbo tasks
    // consider using unsafe for the task_local turbo tasks
    // that should be safe as long tasks can't outlife turbo task
    // so we probably want to make sure that all tasks are joined
    // when trying to drop turbo tasks
    pub fn new(mut backend: B) -> Arc<Self> {
        let task_id_factory = IdFactory::new();
        backend.initialize(&task_id_factory);
        let this = Arc::new_cyclic(|this| Self {
            this: this.clone(),
            backend,
            task_id_factory,
            stopped: AtomicBool::new(false),
            currently_scheduled_tasks: AtomicUsize::new(0),
            currently_scheduled_background_jobs: AtomicUsize::new(0),
            currently_scheduled_foreground_jobs: AtomicUsize::new(0),
            scheduled_tasks: AtomicUsize::new(0),
            start: Default::default(),
            aggregated_update: Default::default(),
            aggregated_task_timings: ConcurrentQueue::unbounded(),
            event: Event::new(|| "TurboTasks::event".to_string()),
            event_foreground: Event::new(|| "TurboTasks::event_foreground".to_string()),
            event_background: Event::new(|| "TurboTasks::event_background".to_string()),
            enable_full_stats: AtomicBool::new(false),
            program_start: Instant::now(),
        });
        this.backend.startup(&*this);
        this
    }

    pub fn pin(&self) -> Arc<Self> {
        self.this.upgrade().unwrap()
    }

    /// Creates a new root task
    pub fn spawn_root_task(
        &self,
        reason: &'static str,
        functor: impl Fn() -> Pin<Box<dyn Future<Output = Result<RawVc>> + Send>>
            + Sync
            + Send
            + 'static,
    ) -> TaskId {
        let id = self
            .backend
            .create_transient_task(TransientTaskType::Root(Box::new(functor)), self);
        self.schedule(id, reason);
        id
    }

    // TODO make sure that all dependencies settle before reading them
    /// Creates a new root task, that is only executed once.
    /// Dependencies will not invalidate the task.
    #[track_caller]
    pub fn spawn_once_task(
        &self,
        reason: &'static str,
        future: impl Future<Output = Result<RawVc>> + Send + 'static,
    ) -> TaskId {
        let id = self
            .backend
            .create_transient_task(TransientTaskType::Once(Box::pin(future)), self);
        self.schedule(id, reason);
        id
    }

    pub async fn run_once<T: TraceRawVcs + Send + 'static>(
        &self,
        reason: &'static str,
        future: impl Future<Output = Result<T>> + Send + 'static,
    ) -> Result<T> {
        let (tx, rx) = tokio::sync::oneshot::channel();
        let task_id = self.spawn_once_task(reason, async move {
            let result = future.await?;
            tx.send(result)
                .map_err(|_| anyhow!("unable to send result"))?;
            Ok(NothingVc::new().into())
        });
        // INVALIDATION: A Once task will never invalidate, therefore we don't need to
        // track a dependency
        let raw_result = read_task_output_untracked(self, task_id, false).await?;
        raw_result.into_read_untracked::<Nothing>(self).await?;
        Ok(rx.await?)
    }

    /// Call a native function with arguments.
    /// All inputs must be resolved.
<<<<<<< HEAD
    pub(crate) fn native_call(&self, func: FunctionId, inputs: Vec<TaskInput>) -> RawVc {
        let (id, reason) = current_task_and_reason("turbo_function calls");
=======
    pub(crate) fn native_call(&self, func: FunctionId, mut inputs: Vec<TaskInput>) -> RawVc {
        inputs.shrink_to_fit();
>>>>>>> 989f1b21
        RawVc::TaskOutput(self.backend.get_or_create_persistent_task(
            PersistentTaskType::Native(func, inputs),
            id,
            reason,
            self,
        ))
    }

    /// Calls a native function with arguments. Resolves arguments when needed
    /// with a wrapper [Task].
    pub fn dynamic_call(&self, func: FunctionId, mut inputs: Vec<TaskInput>) -> RawVc {
        if inputs.iter().all(|i| i.is_resolved() && !i.is_nothing()) {
            self.native_call(func, inputs)
        } else {
<<<<<<< HEAD
            let (id, reason) = current_task_and_reason("turbo_function calls");
=======
            inputs.shrink_to_fit();
>>>>>>> 989f1b21
            RawVc::TaskOutput(self.backend.get_or_create_persistent_task(
                PersistentTaskType::ResolveNative(func, inputs),
                id,
                reason,
                self,
            ))
        }
    }

    /// Calls a trait method with arguments. First input is the `self` object.
    /// Uses a wrapper task to resolve
    pub fn trait_call(
        &self,
        trait_type: TraitTypeId,
<<<<<<< HEAD
        mut trait_fn_name: Cow<'static, str>,
        inputs: Vec<TaskInput>,
    ) -> RawVc {
        // avoid creating a wrapper task if self is already resolved
        // for resolved cells we already know the value type so we can lookup the
        // function
        let first_input = inputs.first().expect("trait call without self argument");
        if let &TaskInput::TaskCell(_, CellId { type_id, .. }) = first_input {
            let value_type = registry::get_value_type(type_id);
            let key = (trait_type, trait_fn_name);
            if let Some(native_fn) = value_type.get_trait_method(&key) {
                return self.dynamic_call(*native_fn, inputs);
            }
            trait_fn_name = key.1;
        }

        // create a wrapper task to resolve all inputs
        let (id, reason) = current_task_and_reason("turbo_function calls");
=======
        trait_fn_name: Cow<'static, str>,
        mut inputs: Vec<TaskInput>,
    ) -> RawVc {
        inputs.shrink_to_fit();
>>>>>>> 989f1b21
        RawVc::TaskOutput(self.backend.get_or_create_persistent_task(
            PersistentTaskType::ResolveTrait(trait_type, trait_fn_name, inputs),
            id,
            reason,
            self,
        ))
    }

    #[track_caller]
    pub(crate) fn schedule(&self, task_id: TaskId, reason: &'static str) {
        self.begin_primary_job();
        self.scheduled_tasks.fetch_add(1, Ordering::AcqRel);

        #[cfg(feature = "tokio_tracing")]
        let description = self.backend.get_task_description(task_id);

        let this = self.pin();
        let future = async move {
            let mut total_duration = Duration::ZERO;
            loop {
                if this.stopped.load(Ordering::Acquire) {
                    break;
                }
                if let Some(execution) = this.backend.try_start_task_execution(task_id, &*this) {
                    // Setup thread locals
                    let (result, duration, instant) = CELL_COUNTERS
                        .scope(Default::default(), async {
                            let (result, duration, instant) =
                                TimedFuture::new(AssertUnwindSafe(execution.future).catch_unwind())
                                    .await;
                            (result, duration, instant)
                        })
                        .await;
                    if cfg!(feature = "log_function_stats") && duration.as_millis() > 1000 {
                        println!(
                            "{} took {}",
                            this.backend.get_task_description(task_id),
                            FormatDuration(duration)
                        )
                    }
                    let result = result.map_err(|any| match any.downcast::<String>() {
                        Ok(owned) => Some(Cow::Owned(*owned)),
                        Err(any) => match any.downcast::<&'static str>() {
                            Ok(str) => Some(Cow::Borrowed(*str)),
                            Err(_) => None,
                        },
                    });
                    this.backend.task_execution_result(task_id, result, &*this);
                    this.notify_scheduled_tasks_internal();
                    let reexecute = this
                        .backend
                        .task_execution_completed(task_id, duration, instant, &*this);
                    total_duration += duration;
                    if !reexecute {
                        break;
                    }
                } else {
                    break;
                }
            }
            this.finish_primary_job(Some((reason, total_duration.into())));
            anyhow::Ok(())
        };

        let future = TURBO_TASKS.scope(
            self.pin(),
            CURRENT_TASK_INFO.scope(
                CurrentTaskInfo {
                    id: task_id,
                    reason,
                    tasks_to_notify: Some(RefCell::new(Vec::new())),
                },
                self.backend.execution_scope(task_id, future),
            ),
        );

        #[cfg(feature = "tokio_tracing")]
        tokio::task::Builder::new()
            .name(&description)
            .spawn(future)
            .unwrap();
        #[cfg(not(feature = "tokio_tracing"))]
        tokio::task::spawn(future);
    }

    fn begin_primary_job(&self) {
        if self
            .currently_scheduled_tasks
            .fetch_add(1, Ordering::AcqRel)
            == 0
        {
            *self.start.lock().unwrap() = Some(Instant::now());
        }
    }

    fn begin_foreground_job(&self) {
        self.begin_primary_job();
        self.currently_scheduled_foreground_jobs
            .fetch_add(1, Ordering::AcqRel);
    }

    fn finish_primary_job(&self, timing: Option<(&'static str, Duration)>) {
        if let Some(timing) = timing {
            let _ = self.aggregated_task_timings.push(timing);
        }
        if self
            .currently_scheduled_tasks
            .fetch_sub(1, Ordering::AcqRel)
            == 1
        {
            // That's not super race-condition-safe, but it's only for
            // statistical reasons
            let total = self.scheduled_tasks.load(Ordering::Acquire);
            self.scheduled_tasks.store(0, Ordering::Release);
            if let Some(start) = *self.start.lock().unwrap() {
                let mut update = self.aggregated_update.lock().unwrap();
                let update = if let Some(update) = update.as_mut() {
                    update
                } else {
                    *update = Some((Duration::ZERO, 0, IndexMap::new()));
                    update.as_mut().unwrap()
                };
                update.0 += start.elapsed();
                update.1 += total;
                while let Ok((reason, duration)) = self.aggregated_task_timings.pop() {
                    let entry = update.2.entry(reason).or_default();
                    entry.0 += duration.into();
                    entry.1 += 1;
                }
            }
            self.event.notify(usize::MAX);
        }
    }

    fn finish_foreground_job(&self) {
        if self
            .currently_scheduled_foreground_jobs
            .fetch_sub(1, Ordering::AcqRel)
            == 1
        {
            self.event_foreground.notify(usize::MAX);
        }
        self.finish_primary_job(None);
    }

    pub async fn wait_foreground_done(&self) {
        if self
            .currently_scheduled_foreground_jobs
            .load(Ordering::Acquire)
            == 0
        {
            return;
        }
        let listener = self.event_foreground.listen();
        if self
            .currently_scheduled_foreground_jobs
            .load(Ordering::Acquire)
            == 0
        {
            return;
        }
        listener.await;
    }

    pub fn get_in_progress_count(&self) -> usize {
        self.currently_scheduled_tasks.load(Ordering::Acquire)
    }

    pub async fn wait_task_completion(&self, id: TaskId, fully_settled: bool) -> Result<()> {
        // INVALIDATION: This doesn't return a value, only waits for it to be ready.
        let result = read_task_output_untracked(self, id, fully_settled).await;
        result.map(|_| ())
    }

    pub async fn get_or_wait_update_info(
        &self,
        aggregation: Duration,
    ) -> (Duration, usize, IndexMap<&'static str, (Duration, usize)>) {
        let listener = self
            .event
            .listen_with_note(|| "wait for update info".to_string());
        if aggregation.is_zero() {
            if let Some(info) = self.aggregated_update.lock().unwrap().take() {
                return info;
            }
            listener.await;
        } else {
            if self.aggregated_update.lock().unwrap().is_none() {
                listener.await;
            }
            loop {
                select! {
                    () = tokio::time::sleep(aggregation) => {
                        break;
                    }
                    () = self.event.listen() => {
                        // Resets the sleep
                    }
                }
            }
        }
        // TODO(alexkirsz) The take unwrap crashed on me.
        return self.aggregated_update.lock().unwrap().take().unwrap();
    }

    pub async fn wait_background_done(&self) {
        let listener = self.event_background.listen();
        if self
            .currently_scheduled_background_jobs
            .load(Ordering::Acquire)
            != 0
        {
            listener.await;
        }
    }

    pub async fn stop_and_wait(&self) {
        self.stopped.store(true, Ordering::Release);
        {
            let listener = self.event.listen();
            if self.currently_scheduled_tasks.load(Ordering::Acquire) != 0 {
                listener.await;
            }
        }
        {
            let listener = self.event_background.listen();
            if self
                .currently_scheduled_background_jobs
                .load(Ordering::Acquire)
                != 0
            {
                listener.await;
            }
        }
        self.backend.stop(self);
    }

    #[track_caller]
    pub(crate) fn schedule_background_job<
        T: FnOnce(Arc<TurboTasks<B>>) -> F + Send + 'static,
        F: Future<Output = ()> + Send + 'static,
    >(
        &self,
        func: T,
    ) {
        let this = self.pin();
        self.currently_scheduled_background_jobs
            .fetch_add(1, Ordering::AcqRel);
        tokio::spawn(TURBO_TASKS.scope(this.clone(), async move {
            while this.currently_scheduled_tasks.load(Ordering::Acquire) != 0 {
                let listener = this.event.listen();
                if this.currently_scheduled_tasks.load(Ordering::Acquire) != 0 {
                    listener.await;
                }
            }
            let this2 = this.clone();
            if !this.stopped.load(Ordering::Acquire) {
                func(this).await;
            }
            if this2
                .currently_scheduled_background_jobs
                .fetch_sub(1, Ordering::AcqRel)
                == 1
            {
                this2.event_background.notify(usize::MAX);
            }
        }));
    }

    #[track_caller]
    pub(crate) fn schedule_foreground_job<
        T: FnOnce(Arc<TurboTasks<B>>) -> F + Send + 'static,
        F: Future<Output = ()> + Send + 'static,
    >(
        &self,
        func: T,
    ) {
        let this = self.pin();
        this.begin_foreground_job();
        tokio::spawn(TURBO_TASKS.scope(this.clone(), async move {
            if !this.stopped.load(Ordering::Acquire) {
                func(this.clone()).await;
            }
            this.finish_foreground_job();
        }));
    }

    fn notify_scheduled_tasks_internal(&self) {
        CURRENT_TASK_INFO.with(|info| {
            if let Some(ref cell) = info.tasks_to_notify {
                let tasks = cell.take();
                if tasks.is_empty() {
                    return;
                }
                self.backend.invalidate_tasks(tasks, info.reason, self);
            }
        });
    }

    pub fn backend(&self) -> &B {
        &self.backend
    }
}

impl<B: Backend> TurboTasksCallApi for TurboTasks<B> {
    fn dynamic_call(&self, func: FunctionId, inputs: Vec<TaskInput>) -> RawVc {
        self.dynamic_call(func, inputs)
    }
    fn native_call(&self, func: FunctionId, inputs: Vec<TaskInput>) -> RawVc {
        self.native_call(func, inputs)
    }
    fn trait_call(
        &self,
        trait_type: TraitTypeId,
        trait_fn_name: Cow<'static, str>,
        inputs: Vec<TaskInput>,
    ) -> RawVc {
        self.trait_call(trait_type, trait_fn_name, inputs)
    }

    #[track_caller]
    fn run_once(
        &self,
        reason: &'static str,
        future: Pin<Box<dyn Future<Output = Result<()>> + Send + 'static>>,
    ) -> TaskId {
        self.spawn_once_task(reason, async move {
            future.await?;
            Ok(NothingVc::new().into())
        })
    }

    #[track_caller]
    fn run_once_process(
        &self,
        reason: &'static str,
        future: Pin<Box<dyn Future<Output = Result<()>> + Send + 'static>>,
    ) -> TaskId {
        let this = self.pin();
        self.spawn_once_task(reason, async move {
            this.finish_primary_job(None);
            future.await?;
            this.begin_primary_job();
            Ok(NothingVc::new().into())
        })
    }
}

impl<B: Backend> TurboTasksApi for TurboTasks<B> {
    fn invalidate(&self, task: TaskId, reason: &'static str) {
        self.backend.invalidate_task(task, reason, self);
    }

    fn notify_scheduled_tasks(&self) {
        let _ = CURRENT_TASK_INFO.try_with(|info| {
            if let Some(ref cell) = info.tasks_to_notify {
                let tasks = cell.take();
                if tasks.is_empty() {
                    return;
                }
                self.backend.invalidate_tasks(tasks, info.reason, self);
            }
        });
    }

    fn try_read_task_output(
        &self,
        task: TaskId,
        strongly_consistent: bool,
    ) -> Result<Result<RawVc, EventListener>> {
        self.backend.try_read_task_output(
            task,
            current_task("reading Vcs"),
            strongly_consistent,
            self,
        )
    }

    fn try_read_task_output_untracked(
        &self,
        task: TaskId,
        strongly_consistent: bool,
    ) -> Result<Result<RawVc, EventListener>> {
        self.backend
            .try_read_task_output_untracked(task, strongly_consistent, self)
    }

    fn try_read_task_cell(
        &self,
        task: TaskId,
        index: CellId,
    ) -> Result<Result<CellContent, EventListener>> {
        self.backend
            .try_read_task_cell(task, index, current_task("reading Vcs"), self)
    }

    fn try_read_task_cell_untracked(
        &self,
        task: TaskId,
        index: CellId,
    ) -> Result<Result<CellContent, EventListener>> {
        self.backend.try_read_task_cell_untracked(task, index, self)
    }

    fn try_read_own_task_cell_untracked(
        &self,
        current_task: TaskId,
        index: CellId,
    ) -> Result<CellContent> {
        self.backend
            .try_read_own_task_cell_untracked(current_task, index, self)
    }

    fn try_read_task_collectibles(
        &self,
        task: TaskId,
        trait_id: TraitTypeId,
    ) -> Result<Result<AutoSet<RawVc>, EventListener>> {
        self.backend.try_read_task_collectibles(
            task,
            trait_id,
            current_task("reading collectibles"),
            self,
        )
    }

    fn emit_collectible(&self, trait_type: TraitTypeId, collectible: RawVc) {
        self.backend.emit_collectible(
            trait_type,
            collectible,
            current_task("emitting collectible"),
            self,
        );
    }

    fn unemit_collectible(&self, trait_type: TraitTypeId, collectible: RawVc) {
        self.backend.unemit_collectible(
            trait_type,
            collectible,
            current_task("emitting collectible"),
            self,
        );
    }

    fn unemit_collectibles(&self, trait_type: TraitTypeId, collectibles: &AutoSet<RawVc>) {
        for collectible in collectibles {
            self.backend.unemit_collectible(
                trait_type,
                *collectible,
                current_task("emitting collectible"),
                self,
            );
        }
    }

    fn read_current_task_cell(&self, index: CellId) -> Result<CellContent> {
        // INVALIDATION: don't need to track a dependency to itself
        self.try_read_own_task_cell_untracked(current_task("reading Vcs"), index)
    }

    fn update_current_task_cell(&self, index: CellId, content: CellContent) {
        self.backend.update_task_cell(
            current_task("cellting turbo_tasks values"),
            index,
            content,
            self,
        );
    }
}

impl<B: Backend> TurboTasksBackendApi for TurboTasks<B> {
    fn pin(&self) -> Arc<dyn TurboTasksBackendApi> {
        self.pin()
    }
    #[track_caller]
    fn schedule_backend_background_job(&self, id: BackendJobId) {
        self.schedule_background_job(move |this| async move {
            this.backend.run_backend_job(id, &*this).await;
        })
    }
    #[track_caller]
    fn schedule_backend_foreground_job(&self, id: BackendJobId) {
        self.schedule_foreground_job(move |this| async move {
            this.backend.run_backend_job(id, &*this).await;
        })
    }

    fn try_foreground_done(&self) -> Result<(), EventListener> {
        if self
            .currently_scheduled_foreground_jobs
            .load(Ordering::Acquire)
            == 0
        {
            return Ok(());
        }
        let listener = self.event_foreground.listen();
        if self
            .currently_scheduled_foreground_jobs
            .load(Ordering::Acquire)
            == 0
        {
            return Ok(());
        }
        Err(listener)
    }

    /// Enqueues tasks for notification of changed dependencies. This will
    /// eventually call `dependent_cell_updated()` on all tasks.
    fn schedule_notify_tasks(&self, tasks: &[TaskId]) {
        let result = CURRENT_TASK_INFO.try_with(|info| {
            if let Some(ref cell) = info.tasks_to_notify {
                let mut list = cell.borrow_mut();
                list.extend(tasks.iter());
            } else {
                self.backend
                    .invalidate_tasks(tasks.to_vec(), info.reason, self);
            }
        });
        if result.is_err() {
            self.backend
                .invalidate_tasks(tasks.to_vec(), "unknown", self);
        }
    }

    /// Enqueues tasks for notification of changed dependencies. This will
    /// eventually call `dependent_cell_updated()` on all tasks.
    fn schedule_notify_tasks_set(&self, tasks: &AutoSet<TaskId>) {
<<<<<<< HEAD
        let result = CURRENT_TASK_INFO.try_with(|info| {
            if let Some(ref cell) = info.tasks_to_notify {
                let mut list = cell.borrow_mut();
                list.extend(tasks.iter());
            } else {
                self.backend
                    .invalidate_tasks(tasks.iter().copied().collect(), info.reason, self);
            }
=======
        let result = TASKS_TO_NOTIFY.try_with(|tasks_list| {
            let mut list = tasks_list.borrow_mut();
            list.extend(tasks.iter());
>>>>>>> 989f1b21
        });
        if result.is_err() {
            self.backend
                .invalidate_tasks(tasks.iter().copied().collect(), "unknown", self);
        }
    }

    #[track_caller]
    fn schedule(&self, task: TaskId, reason: &'static str) {
        self.schedule(task, reason)
    }

    fn stats_type(&self) -> StatsType {
        match self.enable_full_stats.load(Ordering::Acquire) {
            true => StatsType::Full,
            false => StatsType::Essential,
        }
    }

    fn set_stats_type(&self, stats_type: StatsType) {
        match stats_type {
            StatsType::Full => self.enable_full_stats.store(true, Ordering::Release),
            StatsType::Essential => self.enable_full_stats.store(false, Ordering::Release),
        }
    }

    fn program_duration_until(&self, instant: Instant) -> Duration {
        instant - self.program_start
    }
}

impl<B: Backend> TaskIdProvider for TurboTasks<B> {
    fn get_fresh_task_id(&self) -> TaskId {
        self.task_id_factory.get()
    }

    unsafe fn reuse_task_id(&self, id: TaskId) {
        unsafe { self.task_id_factory.reuse(id) }
    }
}

fn current_task(from: &str) -> TaskId {
    match CURRENT_TASK_INFO.try_with(|info| info.id) {
        Ok(id) => id,
        Err(_) => panic!(
            "{} can only be used in the context of turbo_tasks task execution",
            from
        ),
    }
}

fn current_task_and_reason(from: &str) -> (TaskId, &'static str) {
    match CURRENT_TASK_INFO.try_with(|info| (info.id, info.reason)) {
        Ok(info) => info,
        Err(_) => panic!(
            "{} can only be used in the context of turbo_tasks task execution",
            from
        ),
    }
}

pub struct Invalidator {
    task: TaskId,
    turbo_tasks: Weak<dyn TurboTasksApi>,
    handle: Handle,
}

impl Hash for Invalidator {
    fn hash<H: std::hash::Hasher>(&self, state: &mut H) {
        self.task.hash(state);
    }
}

impl PartialEq for Invalidator {
    fn eq(&self, other: &Self) -> bool {
        self.task == other.task
    }
}

impl Eq for Invalidator {}

impl Invalidator {
    pub fn invalidate(self, reason: &'static str) {
        let Invalidator {
            task,
            turbo_tasks,
            handle,
        } = self;
        let _ = handle.enter();
        if let Some(turbo_tasks) = turbo_tasks.upgrade() {
            turbo_tasks.invalidate(task, reason);
        }
    }
}

impl TraceRawVcs for Invalidator {
    fn trace_raw_vcs(&self, _context: &mut crate::trace::TraceRawVcsContext) {
        // nothing here
    }
}

impl Serialize for Invalidator {
    fn serialize<S>(&self, serializer: S) -> Result<S::Ok, S::Error>
    where
        S: serde::Serializer,
    {
        serializer.serialize_newtype_struct("Invalidator", &self.task)
    }
}

impl<'de> Deserialize<'de> for Invalidator {
    fn deserialize<D>(deserializer: D) -> Result<Self, D::Error>
    where
        D: serde::Deserializer<'de>,
    {
        struct V;

        impl<'de> Visitor<'de> for V {
            type Value = Invalidator;

            fn expecting(&self, f: &mut std::fmt::Formatter) -> std::fmt::Result {
                write!(f, "an Invalidator")
            }

            fn visit_newtype_struct<D>(self, deserializer: D) -> Result<Self::Value, D::Error>
            where
                D: serde::Deserializer<'de>,
            {
                Ok(Invalidator {
                    task: TaskId::deserialize(deserializer)?,
                    turbo_tasks: weak_turbo_tasks(),
                    handle: tokio::runtime::Handle::current(),
                })
            }
        }
        deserializer.deserialize_newtype_struct("Invalidator", V)
    }
}

pub async fn run_once<T: Send + 'static>(
    tt: Arc<dyn TurboTasksApi>,
    reason: &'static str,
    future: impl Future<Output = Result<T>> + Send + 'static,
) -> Result<T> {
    let (tx, rx) = tokio::sync::oneshot::channel();

    let task_id = tt.run_once(
        reason,
        Box::pin(async move {
            let result = future.await?;
            tx.send(result)
                .map_err(|_| anyhow!("unable to send result"))?;
            Ok(())
        }),
    );

    // INVALIDATION: A Once task will never invalidate, therefore we don't need to
    // track a dependency
    let raw_result = read_task_output_untracked(&*tt, task_id, false).await?;
    raw_result.into_read_untracked::<Nothing>(&*tt).await?;

    Ok(rx.await?)
}

/// see [TurboTasks] `dynamic_call`
pub fn dynamic_call(func: FunctionId, inputs: Vec<TaskInput>) -> RawVc {
    with_turbo_tasks(|tt| tt.dynamic_call(func, inputs))
}

/// see [TurboTasks] `trait_call`
pub fn trait_call(
    trait_type: TraitTypeId,
    trait_fn_name: Cow<'static, str>,
    inputs: Vec<TaskInput>,
) -> RawVc {
    with_turbo_tasks(|tt| tt.trait_call(trait_type, trait_fn_name, inputs))
}

pub fn turbo_tasks() -> Arc<dyn TurboTasksApi> {
    TURBO_TASKS.with(|arc| arc.clone())
}

pub fn with_turbo_tasks<T>(func: impl FnOnce(&Arc<dyn TurboTasksApi>) -> T) -> T {
    TURBO_TASKS.with(|arc| func(arc))
}

pub fn weak_turbo_tasks() -> Weak<dyn TurboTasksApi> {
    TURBO_TASKS.with(|arc| Arc::downgrade(arc))
}

pub fn with_turbo_tasks_for_testing<T>(
    tt: Arc<dyn TurboTasksApi>,
    current_task: TaskId,
    f: impl Future<Output = T>,
) -> impl Future<Output = T> {
    TURBO_TASKS.scope(
        tt,
        CURRENT_TASK_INFO.scope(
            CurrentTaskInfo {
                id: current_task,
                reason: "testing",
                tasks_to_notify: None,
            },
            CELL_COUNTERS.scope(Default::default(), f),
        ),
    )
}

pub fn current_task_for_testing() -> TaskId {
    CURRENT_TASK_INFO.with(|info| info.id)
}

/// Get an [Invalidator] that can be used to invalidate the current [Task]
/// based on external events.
pub fn get_invalidator() -> Invalidator {
    let handle = Handle::current();
    Invalidator {
        task: current_task("turbo_tasks::get_invalidator()"),
        turbo_tasks: weak_turbo_tasks(),
        handle,
    }
}

pub fn emit<T: ValueTraitVc>(collectible: T) {
    with_turbo_tasks(|tt| tt.emit_collectible(T::get_trait_type_id(), collectible.into()))
}

pub async fn spawn_blocking<T: Send + 'static>(func: impl FnOnce() -> T + Send + 'static) -> T {
    let (r, d) = tokio::task::spawn_blocking(|| {
        let start = Instant::now();
        let r = func();
        (r, start.elapsed())
    })
    .await
    .unwrap();
    timed_future::add_duration(d);
    r
}

pub fn spawn_thread(func: impl FnOnce() + Send + 'static) {
    let handle = Handle::current();
    thread::spawn(move || {
        let guard = handle.enter();
        func();
        drop(guard);
    });
}

pub(crate) async fn read_task_output(
    this: &dyn TurboTasksApi,
    id: TaskId,
    strongly_consistent: bool,
) -> Result<RawVc> {
    loop {
        match this.try_read_task_output(id, strongly_consistent)? {
            Ok(result) => return Ok(result),
            Err(listener) => listener.await,
        }
    }
}

/// INVALIDATION: Be careful with this, it will not track dependencies, so
/// using it could break cache invalidation.
pub(crate) async fn read_task_output_untracked(
    this: &dyn TurboTasksApi,
    id: TaskId,
    strongly_consistent: bool,
) -> Result<RawVc> {
    loop {
        match this.try_read_task_output_untracked(id, strongly_consistent)? {
            Ok(result) => return Ok(result),
            Err(listener) => listener.await,
        }
    }
}

pub(crate) async fn read_task_cell(
    this: &dyn TurboTasksApi,
    id: TaskId,
    index: CellId,
) -> Result<CellContent> {
    loop {
        match this.try_read_task_cell(id, index)? {
            Ok(result) => return Ok(result),
            Err(listener) => listener.await,
        }
    }
}

/// INVALIDATION: Be careful with this, it will not track dependencies, so
/// using it could break cache invalidation.
pub(crate) async fn read_task_cell_untracked(
    this: &dyn TurboTasksApi,
    id: TaskId,
    index: CellId,
) -> Result<CellContent> {
    loop {
        match this.try_read_task_cell_untracked(id, index)? {
            Ok(result) => return Ok(result),
            Err(listener) => listener.await,
        }
    }
}

pub(crate) async fn read_task_collectibles(
    this: &dyn TurboTasksApi,
    id: TaskId,
    trait_id: TraitTypeId,
) -> Result<AutoSet<RawVc>> {
    loop {
        match this.try_read_task_collectibles(id, trait_id)? {
            Ok(result) => return Ok(result),
            Err(listener) => listener.await,
        }
    }
}

pub struct CurrentCellRef {
    current_task: TaskId,
    index: CellId,
}

impl CurrentCellRef {
    pub fn conditional_update_shared<
        T: Send + Sync + 'static,
        F: FnOnce(Option<&T>) -> Option<T>,
    >(
        &self,
        functor: F,
    ) {
        let tt = turbo_tasks();
        let content = tt
            .read_current_task_cell(self.index)
            .ok()
            .and_then(|v| v.try_cast::<T>());
        let update = functor(content.as_deref());
        if let Some(update) = update {
            tt.update_current_task_cell(
                self.index,
                CellContent(Some(SharedReference(
                    Some(self.index.type_id),
                    Arc::new(update),
                ))),
            )
        }
    }

    pub fn compare_and_update_shared<T: PartialEq + Send + Sync + 'static>(&self, new_content: T) {
        self.conditional_update_shared(|old_content| {
            if let Some(old_content) = old_content {
                if PartialEq::eq(&new_content, old_content) {
                    return None;
                }
            }
            Some(new_content)
        });
    }

    pub fn update_shared<T: Send + Sync + 'static>(&self, new_content: T) {
        let tt = turbo_tasks();
        tt.update_current_task_cell(
            self.index,
            CellContent(Some(SharedReference(
                Some(self.index.type_id),
                Arc::new(new_content),
            ))),
        )
    }

    pub fn update_shared_reference(&self, shared_ref: SharedReference) {
        let tt = turbo_tasks();
        let content = tt.read_current_task_cell(self.index).ok();
        let update = if let Some(CellContent(Some(content))) = content {
            content != shared_ref
        } else {
            true
        };
        if update {
            tt.update_current_task_cell(self.index, CellContent(Some(shared_ref)))
        }
    }
}

impl From<CurrentCellRef> for RawVc {
    fn from(cell: CurrentCellRef) -> Self {
        RawVc::TaskCell(cell.current_task, cell.index)
    }
}

pub fn find_cell_by_type(type_id: ValueTypeId) -> CurrentCellRef {
    CELL_COUNTERS.with(|cell| {
        let current_task = current_task("celling turbo_tasks values");
        let mut map = cell.borrow_mut();
        let current_index = map.entry(type_id).or_default();
        let index = *current_index;
        *current_index += 1;
        CurrentCellRef {
            current_task,
            index: CellId { type_id, index },
        }
    })
}<|MERGE_RESOLUTION|>--- conflicted
+++ resolved
@@ -16,10 +16,7 @@
 
 use anyhow::{anyhow, Result};
 use auto_hash_map::AutoSet;
-<<<<<<< HEAD
 use concurrent_queue::ConcurrentQueue;
-=======
->>>>>>> 989f1b21
 use futures::FutureExt;
 use indexmap::IndexMap;
 use nohash_hasher::BuildNoHashHasher;
@@ -336,13 +333,9 @@
 
     /// Call a native function with arguments.
     /// All inputs must be resolved.
-<<<<<<< HEAD
-    pub(crate) fn native_call(&self, func: FunctionId, inputs: Vec<TaskInput>) -> RawVc {
-        let (id, reason) = current_task_and_reason("turbo_function calls");
-=======
     pub(crate) fn native_call(&self, func: FunctionId, mut inputs: Vec<TaskInput>) -> RawVc {
         inputs.shrink_to_fit();
->>>>>>> 989f1b21
+        let (id, reason) = current_task_and_reason("turbo_function calls");
         RawVc::TaskOutput(self.backend.get_or_create_persistent_task(
             PersistentTaskType::Native(func, inputs),
             id,
@@ -357,11 +350,8 @@
         if inputs.iter().all(|i| i.is_resolved() && !i.is_nothing()) {
             self.native_call(func, inputs)
         } else {
-<<<<<<< HEAD
+            inputs.shrink_to_fit();
             let (id, reason) = current_task_and_reason("turbo_function calls");
-=======
-            inputs.shrink_to_fit();
->>>>>>> 989f1b21
             RawVc::TaskOutput(self.backend.get_or_create_persistent_task(
                 PersistentTaskType::ResolveNative(func, inputs),
                 id,
@@ -376,9 +366,8 @@
     pub fn trait_call(
         &self,
         trait_type: TraitTypeId,
-<<<<<<< HEAD
         mut trait_fn_name: Cow<'static, str>,
-        inputs: Vec<TaskInput>,
+        mut inputs: Vec<TaskInput>,
     ) -> RawVc {
         // avoid creating a wrapper task if self is already resolved
         // for resolved cells we already know the value type so we can lookup the
@@ -394,13 +383,8 @@
         }
 
         // create a wrapper task to resolve all inputs
+        inputs.shrink_to_fit();
         let (id, reason) = current_task_and_reason("turbo_function calls");
-=======
-        trait_fn_name: Cow<'static, str>,
-        mut inputs: Vec<TaskInput>,
-    ) -> RawVc {
-        inputs.shrink_to_fit();
->>>>>>> 989f1b21
         RawVc::TaskOutput(self.backend.get_or_create_persistent_task(
             PersistentTaskType::ResolveTrait(trait_type, trait_fn_name, inputs),
             id,
@@ -928,7 +912,6 @@
     /// Enqueues tasks for notification of changed dependencies. This will
     /// eventually call `dependent_cell_updated()` on all tasks.
     fn schedule_notify_tasks_set(&self, tasks: &AutoSet<TaskId>) {
-<<<<<<< HEAD
         let result = CURRENT_TASK_INFO.try_with(|info| {
             if let Some(ref cell) = info.tasks_to_notify {
                 let mut list = cell.borrow_mut();
@@ -937,11 +920,6 @@
                 self.backend
                     .invalidate_tasks(tasks.iter().copied().collect(), info.reason, self);
             }
-=======
-        let result = TASKS_TO_NOTIFY.try_with(|tasks_list| {
-            let mut list = tasks_list.borrow_mut();
-            list.extend(tasks.iter());
->>>>>>> 989f1b21
         });
         if result.is_err() {
             self.backend
