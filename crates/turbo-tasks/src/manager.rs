use std::{
    borrow::Cow,
    cell::RefCell,
    collections::HashMap,
    future::Future,
    hash::Hash,
    panic::AssertUnwindSafe,
    pin::Pin,
    sync::{
        atomic::{AtomicBool, AtomicUsize, Ordering},
        Arc, Mutex, Weak,
    },
    thread,
    time::{Duration, Instant},
};

use anyhow::{anyhow, Result};
use auto_hash_map::AutoSet;
use futures::FutureExt;
use nohash_hasher::BuildNoHashHasher;
use serde::{de::Visitor, Deserialize, Serialize};
use tokio::{runtime::Handle, select, task_local};

use crate::{
    backend::{Backend, CellContent, PersistentTaskType, TransientTaskType},
    event::{Event, EventListener},
    id::{BackendJobId, FunctionId, TraitTypeId},
    id_factory::IdFactory,
    raw_vc::{CellId, RawVc},
    task_input::{SharedReference, TaskInput},
    timed_future::{self, TimedFuture},
    trace::TraceRawVcs,
    util::FormatDuration,
    Nothing, NothingVc, TaskId, ValueTraitVc, ValueTypeId,
};

pub trait TurboTasksCallApi: Sync + Send {
    fn dynamic_call(&self, func: FunctionId, inputs: Vec<TaskInput>) -> RawVc;
    fn native_call(&self, func: FunctionId, inputs: Vec<TaskInput>) -> RawVc;
    fn trait_call(
        &self,
        trait_type: TraitTypeId,
        trait_fn_name: Cow<'static, str>,
        inputs: Vec<TaskInput>,
    ) -> RawVc;

    fn run_once(
        &self,
        future: Pin<Box<dyn Future<Output = Result<()>> + Send + 'static>>,
    ) -> TaskId;
    fn run_once_process(
        &self,
        future: Pin<Box<dyn Future<Output = Result<()>> + Send + 'static>>,
    ) -> TaskId;
}

pub trait TurboTasksApi: TurboTasksCallApi + Sync + Send {
    fn invalidate(&self, task: TaskId);

    /// Eagerly notifies all tasks that were scheduled for notifications via
    /// `schedule_notify_tasks_set()`
    fn notify_scheduled_tasks(&self);

    fn try_read_task_output(
        &self,
        task: TaskId,
        strongly_consistent: bool,
    ) -> Result<Result<RawVc, EventListener>>;

    /// INVALIDATION: Be careful with this, it will not track dependencies, so
    /// using it could break cache invalidation.
    fn try_read_task_output_untracked(
        &self,
        task: TaskId,
        strongly_consistent: bool,
    ) -> Result<Result<RawVc, EventListener>>;

    fn try_read_task_cell(
        &self,
        task: TaskId,
        index: CellId,
    ) -> Result<Result<CellContent, EventListener>>;

    /// INVALIDATION: Be careful with this, it will not track dependencies, so
    /// using it could break cache invalidation.
    fn try_read_task_cell_untracked(
        &self,
        task: TaskId,
        index: CellId,
    ) -> Result<Result<CellContent, EventListener>>;

    fn try_read_task_collectibles(
        &self,
        task: TaskId,
        trait_id: TraitTypeId,
    ) -> Result<Result<AutoSet<RawVc>, EventListener>>;

    fn emit_collectible(&self, trait_type: TraitTypeId, collectible: RawVc);
    fn unemit_collectible(&self, trait_type: TraitTypeId, collectible: RawVc);
    fn unemit_collectibles(&self, trait_type: TraitTypeId, collectibles: &AutoSet<RawVc>);

    /// INVALIDATION: Be careful with this, it will not track dependencies, so
    /// using it could break cache invalidation.
    fn try_read_own_task_cell_untracked(
        &self,
        current_task: TaskId,
        index: CellId,
    ) -> Result<CellContent>;

    fn read_current_task_cell(&self, index: CellId) -> Result<CellContent>;
    fn update_current_task_cell(&self, index: CellId, content: CellContent);
}

/// The type of stats reporting.
#[derive(Debug, Clone, Copy, PartialEq, Eq)]
pub enum StatsType {
    /// Only report stats essential to Turbo Tasks' operation.
    Essential,
    /// Full stats reporting.
    ///
    /// This is useful for debugging, but it has a slight memory and performance
    /// impact.
    Full,
}

pub trait TaskIdProvider {
    fn get_fresh_task_id(&self) -> TaskId;
    /// # Safety
    ///
    /// It must be ensured that the id is no longer used
    unsafe fn reuse_task_id(&self, id: TaskId);
}

impl TaskIdProvider for IdFactory<TaskId> {
    fn get_fresh_task_id(&self) -> TaskId {
        self.get()
    }

    unsafe fn reuse_task_id(&self, id: TaskId) {
        unsafe { self.reuse(id) }
    }
}

pub trait TurboTasksBackendApi: TaskIdProvider + TurboTasksCallApi + Sync + Send {
    fn pin(&self) -> Arc<dyn TurboTasksBackendApi>;

    fn schedule(&self, task: TaskId);
    fn schedule_backend_background_job(&self, id: BackendJobId);
    fn schedule_backend_foreground_job(&self, id: BackendJobId);

    fn try_foreground_done(&self) -> Result<(), EventListener>;

    /// Enqueues tasks for notification of changed dependencies. This will
    /// eventually call `invalidate_tasks()` on all tasks.
    fn schedule_notify_tasks(&self, tasks: &[TaskId]);

    /// Enqueues tasks for notification of changed dependencies. This will
    /// eventually call `invalidate_tasks()` on all tasks.
<<<<<<< HEAD
    fn schedule_notify_tasks_set(&self, tasks: &AutoSet<TaskId>);
=======
    fn schedule_notify_tasks_set(&self, tasks: &HashSet<TaskId>);

    /// Returns the stats reporting type.
    fn stats_type(&self) -> StatsType;
    /// Sets the stats reporting type.
    fn set_stats_type(&self, stats_type: StatsType);
    /// Returns the duration from the start of the program to the given instant.
    fn program_duration_until(&self, instant: Instant) -> Duration;
}

impl StatsType {
    /// Returns `true` if the stats type is `Essential`.
    pub fn is_essential(self) -> bool {
        matches!(self, Self::Essential)
    }

    /// Returns `true` if the stats type is `Full`.
    pub fn is_full(self) -> bool {
        matches!(self, Self::Full)
    }
>>>>>>> 2ee0b494
}

impl TaskIdProvider for &dyn TurboTasksBackendApi {
    fn get_fresh_task_id(&self) -> TaskId {
        (*self).get_fresh_task_id()
    }

    unsafe fn reuse_task_id(&self, id: TaskId) {
        unsafe { (*self).reuse_task_id(id) }
    }
}

impl TaskIdProvider for &dyn TaskIdProvider {
    fn get_fresh_task_id(&self) -> TaskId {
        (*self).get_fresh_task_id()
    }

    unsafe fn reuse_task_id(&self, id: TaskId) {
        unsafe { (*self).reuse_task_id(id) }
    }
}

pub struct TurboTasks<B: Backend + 'static> {
    this: Weak<Self>,
    backend: B,
    task_id_factory: IdFactory<TaskId>,
    stopped: AtomicBool,
    currently_scheduled_tasks: AtomicUsize,
    currently_scheduled_foreground_jobs: AtomicUsize,
    currently_scheduled_background_jobs: AtomicUsize,
    scheduled_tasks: AtomicUsize,
    start: Mutex<Option<Instant>>,
    aggregated_update: Mutex<Option<(Duration, usize)>>,
    event: Event,
    event_foreground: Event,
    event_background: Event,
    // NOTE(alexkirsz) We use an atomic bool instead of a lock around `StatsType` to avoid the
    // locking overhead.
    enable_full_stats: AtomicBool,
    program_start: Instant,
}

// TODO implement our own thread pool and make these thread locals instead
task_local! {
    /// The current TurboTasks instance
    static TURBO_TASKS: Arc<dyn TurboTasksApi>;

    static CELL_COUNTERS: RefCell<HashMap<ValueTypeId, u32, BuildNoHashHasher<ValueTypeId>>>;

    static CURRENT_TASK_ID: TaskId;

    /// Affected [Task]s, that are tracked during task execution
    /// These tasks will be invalidated when the execution finishes
    /// or before reading a cell value
    static TASKS_TO_NOTIFY: RefCell<Vec<TaskId>>;
}

impl<B: Backend> TurboTasks<B> {
    // TODO better lifetime management for turbo tasks
    // consider using unsafe for the task_local turbo tasks
    // that should be safe as long tasks can't outlife turbo task
    // so we probably want to make sure that all tasks are joined
    // when trying to drop turbo tasks
    pub fn new(mut backend: B) -> Arc<Self> {
        let task_id_factory = IdFactory::new();
        backend.initialize(&task_id_factory);
        let this = Arc::new_cyclic(|this| Self {
            this: this.clone(),
            backend,
            task_id_factory,
            stopped: AtomicBool::new(false),
            currently_scheduled_tasks: AtomicUsize::new(0),
            currently_scheduled_background_jobs: AtomicUsize::new(0),
            currently_scheduled_foreground_jobs: AtomicUsize::new(0),
            scheduled_tasks: AtomicUsize::new(0),
            start: Default::default(),
            aggregated_update: Default::default(),
            event: Event::new(|| "TurboTasks::event".to_string()),
            event_foreground: Event::new(|| "TurboTasks::event_foreground".to_string()),
            event_background: Event::new(|| "TurboTasks::event_background".to_string()),
            enable_full_stats: AtomicBool::new(false),
            program_start: Instant::now(),
        });
        this.backend.startup(&*this);
        this
    }

    pub fn pin(&self) -> Arc<Self> {
        self.this.upgrade().unwrap()
    }

    /// Creates a new root task
    pub fn spawn_root_task(
        &self,
        functor: impl Fn() -> Pin<Box<dyn Future<Output = Result<RawVc>> + Send>>
            + Sync
            + Send
            + 'static,
    ) -> TaskId {
        let id = self
            .backend
            .create_transient_task(TransientTaskType::Root(Box::new(functor)), self);
        self.schedule(id);
        id
    }

    // TODO make sure that all dependencies settle before reading them
    /// Creates a new root task, that is only executed once.
    /// Dependencies will not invalidate the task.
    #[track_caller]
    pub fn spawn_once_task(
        &self,
        future: impl Future<Output = Result<RawVc>> + Send + 'static,
    ) -> TaskId {
        let id = self
            .backend
            .create_transient_task(TransientTaskType::Once(Box::pin(future)), self);
        self.schedule(id);
        id
    }

    pub async fn run_once<T: TraceRawVcs + Send + 'static>(
        &self,
        future: impl Future<Output = Result<T>> + Send + 'static,
    ) -> Result<T> {
        let (tx, rx) = tokio::sync::oneshot::channel();
        let task_id = self.spawn_once_task(async move {
            let result = future.await?;
            tx.send(result)
                .map_err(|_| anyhow!("unable to send result"))?;
            Ok(NothingVc::new().into())
        });
        // INVALIDATION: A Once task will never invalidate, therefore we don't need to
        // track a dependency
        let raw_result = read_task_output_untracked(self, task_id, false).await?;
        raw_result.into_read_untracked::<Nothing>(self).await?;
        Ok(rx.await?)
    }

    /// Call a native function with arguments.
    /// All inputs must be resolved.
    pub(crate) fn native_call(&self, func: FunctionId, inputs: Vec<TaskInput>) -> RawVc {
        RawVc::TaskOutput(self.backend.get_or_create_persistent_task(
            PersistentTaskType::Native(func, inputs),
            current_task("turbo_function calls"),
            self,
        ))
    }

    /// Calls a native function with arguments. Resolves arguments when needed
    /// with a wrapper [Task].
    pub fn dynamic_call(&self, func: FunctionId, inputs: Vec<TaskInput>) -> RawVc {
        if inputs.iter().all(|i| i.is_resolved() && !i.is_nothing()) {
            self.native_call(func, inputs)
        } else {
            RawVc::TaskOutput(self.backend.get_or_create_persistent_task(
                PersistentTaskType::ResolveNative(func, inputs),
                current_task("turbo_function calls"),
                self,
            ))
        }
    }

    /// Calls a trait method with arguments. First input is the `self` object.
    /// Uses a wrapper task to resolve
    pub fn trait_call(
        &self,
        trait_type: TraitTypeId,
        trait_fn_name: Cow<'static, str>,
        inputs: Vec<TaskInput>,
    ) -> RawVc {
        RawVc::TaskOutput(self.backend.get_or_create_persistent_task(
            PersistentTaskType::ResolveTrait(trait_type, trait_fn_name, inputs),
            current_task("turbo_function calls"),
            self,
        ))
    }

    #[track_caller]
    pub(crate) fn schedule(&self, task_id: TaskId) {
        self.begin_primary_job();
        self.scheduled_tasks.fetch_add(1, Ordering::AcqRel);

        #[cfg(feature = "tokio_tracing")]
        let description = self.backend.get_task_description(task_id);

        let this = self.pin();
        let future = async move {
            loop {
                if this.stopped.load(Ordering::Acquire) {
                    break;
                }
                if let Some(execution) = this.backend.try_start_task_execution(task_id, &*this) {
                    // Setup thread locals
                    let (result, duration, instant) = CELL_COUNTERS
                        .scope(Default::default(), async {
                            let (result, duration, instant) =
                                TimedFuture::new(AssertUnwindSafe(execution.future).catch_unwind())
                                    .await;
                            (result, duration, instant)
                        })
                        .await;
                    if cfg!(feature = "log_function_stats") && duration.as_millis() > 1000 {
                        println!(
                            "{} took {}",
                            this.backend.get_task_description(task_id),
                            FormatDuration(duration)
                        )
                    }
                    let result = result.map_err(|any| match any.downcast::<String>() {
                        Ok(owned) => Some(Cow::Owned(*owned)),
                        Err(any) => match any.downcast::<&'static str>() {
                            Ok(str) => Some(Cow::Borrowed(*str)),
                            Err(_) => None,
                        },
                    });
                    this.backend.task_execution_result(task_id, result, &*this);
                    this.notify_scheduled_tasks_internal();
                    let reexecute = this
                        .backend
                        .task_execution_completed(task_id, duration, instant, &*this);
                    if !reexecute {
                        break;
                    }
                } else {
                    break;
                }
            }
            this.finish_primary_job();
            anyhow::Ok(())
        };

        let future = TURBO_TASKS.scope(
            self.pin(),
            CURRENT_TASK_ID.scope(
                task_id,
                TASKS_TO_NOTIFY.scope(
                    Default::default(),
                    self.backend.execution_scope(task_id, future),
                ),
            ),
        );

        #[cfg(feature = "tokio_tracing")]
        tokio::task::Builder::new()
            .name(&description)
            .spawn(future)
            .unwrap();
        #[cfg(not(feature = "tokio_tracing"))]
        tokio::task::spawn(future);
    }

    fn begin_primary_job(&self) {
        if self
            .currently_scheduled_tasks
            .fetch_add(1, Ordering::AcqRel)
            == 0
        {
            *self.start.lock().unwrap() = Some(Instant::now());
        }
    }

    fn begin_foreground_job(&self) {
        self.begin_primary_job();
        self.currently_scheduled_foreground_jobs
            .fetch_add(1, Ordering::AcqRel);
    }

    fn finish_primary_job(&self) {
        if self
            .currently_scheduled_tasks
            .fetch_sub(1, Ordering::AcqRel)
            == 1
        {
            // That's not super race-condition-safe, but it's only for
            // statistical reasons
            let total = self.scheduled_tasks.load(Ordering::Acquire);
            self.scheduled_tasks.store(0, Ordering::Release);
            if let Some(start) = *self.start.lock().unwrap() {
                let mut update = self.aggregated_update.lock().unwrap();
                if let Some(update) = update.as_mut() {
                    update.0 += start.elapsed();
                    update.1 += total;
                } else {
                    *update = Some((start.elapsed(), total));
                }
            }
            self.event.notify(usize::MAX);
        }
    }

    fn finish_foreground_job(&self) {
        if self
            .currently_scheduled_foreground_jobs
            .fetch_sub(1, Ordering::AcqRel)
            == 1
        {
            self.event_foreground.notify(usize::MAX);
        }
        self.finish_primary_job();
    }

    pub async fn wait_foreground_done(&self) {
        if self
            .currently_scheduled_foreground_jobs
            .load(Ordering::Acquire)
            == 0
        {
            return;
        }
        let listener = self.event_foreground.listen();
        if self
            .currently_scheduled_foreground_jobs
            .load(Ordering::Acquire)
            == 0
        {
            return;
        }
        listener.await;
    }

    pub fn get_in_progress_count(&self) -> usize {
        self.currently_scheduled_tasks.load(Ordering::Acquire)
    }

    pub async fn wait_task_completion(&self, id: TaskId, fully_settled: bool) -> Result<()> {
        // INVALIDATION: This doesn't return a value, only waits for it to be ready.
        let result = read_task_output_untracked(self, id, fully_settled).await;
        result.map(|_| ())
    }

    pub async fn get_or_wait_update_info(&self, aggregation: Duration) -> (Duration, usize) {
        let listener = self
            .event
            .listen_with_note(|| "wait for update info".to_string());
        if aggregation.is_zero() {
            if let Some(info) = *self.aggregated_update.lock().unwrap() {
                return info;
            }
            listener.await;
        } else {
            if self.aggregated_update.lock().unwrap().is_none() {
                listener.await;
            }
            loop {
                select! {
                    () = tokio::time::sleep(aggregation) => {
                        break;
                    }
                    () = self.event.listen() => {
                        // Resets the sleep
                    }
                }
            }
        }
        // TODO(alexkirsz) The take unwrap crashed on me.
        return self.aggregated_update.lock().unwrap().take().unwrap();
    }

    pub async fn wait_background_done(&self) {
        let listener = self.event_background.listen();
        if self
            .currently_scheduled_background_jobs
            .load(Ordering::Acquire)
            != 0
        {
            listener.await;
        }
    }

    pub async fn stop_and_wait(&self) {
        self.stopped.store(true, Ordering::Release);
        {
            let listener = self.event.listen();
            if self.currently_scheduled_tasks.load(Ordering::Acquire) != 0 {
                listener.await;
            }
        }
        {
            let listener = self.event_background.listen();
            if self
                .currently_scheduled_background_jobs
                .load(Ordering::Acquire)
                != 0
            {
                listener.await;
            }
        }
        self.backend.stop(self);
    }

    #[track_caller]
    pub(crate) fn schedule_background_job<
        T: FnOnce(Arc<TurboTasks<B>>) -> F + Send + 'static,
        F: Future<Output = ()> + Send + 'static,
    >(
        &self,
        func: T,
    ) {
        let this = self.pin();
        self.currently_scheduled_background_jobs
            .fetch_add(1, Ordering::AcqRel);
        tokio::spawn(TURBO_TASKS.scope(this.clone(), async move {
            while this.currently_scheduled_tasks.load(Ordering::Acquire) != 0 {
                let listener = this.event.listen();
                if this.currently_scheduled_tasks.load(Ordering::Acquire) != 0 {
                    listener.await;
                }
            }
            let this2 = this.clone();
            if !this.stopped.load(Ordering::Acquire) {
                func(this).await;
            }
            if this2
                .currently_scheduled_background_jobs
                .fetch_sub(1, Ordering::AcqRel)
                == 1
            {
                this2.event_background.notify(usize::MAX);
            }
        }));
    }

    #[track_caller]
    pub(crate) fn schedule_foreground_job<
        T: FnOnce(Arc<TurboTasks<B>>) -> F + Send + 'static,
        F: Future<Output = ()> + Send + 'static,
    >(
        &self,
        func: T,
    ) {
        let this = self.pin();
        this.begin_foreground_job();
        tokio::spawn(TURBO_TASKS.scope(this.clone(), async move {
            if !this.stopped.load(Ordering::Acquire) {
                func(this.clone()).await;
            }
            this.finish_foreground_job();
        }));
    }

    fn notify_scheduled_tasks_internal(&self) {
        TASKS_TO_NOTIFY.with(|tasks| {
            let tasks = tasks.take();
            if tasks.is_empty() {
                return;
            }
            self.backend.invalidate_tasks(tasks, self);
        });
    }

    pub fn backend(&self) -> &B {
        &self.backend
    }
}

impl<B: Backend> TurboTasksCallApi for TurboTasks<B> {
    fn dynamic_call(&self, func: FunctionId, inputs: Vec<TaskInput>) -> RawVc {
        self.dynamic_call(func, inputs)
    }
    fn native_call(&self, func: FunctionId, inputs: Vec<TaskInput>) -> RawVc {
        self.native_call(func, inputs)
    }
    fn trait_call(
        &self,
        trait_type: TraitTypeId,
        trait_fn_name: Cow<'static, str>,
        inputs: Vec<TaskInput>,
    ) -> RawVc {
        self.trait_call(trait_type, trait_fn_name, inputs)
    }

    #[track_caller]
    fn run_once(
        &self,
        future: Pin<Box<dyn Future<Output = Result<()>> + Send + 'static>>,
    ) -> TaskId {
        self.spawn_once_task(async move {
            future.await?;
            Ok(NothingVc::new().into())
        })
    }

    #[track_caller]
    fn run_once_process(
        &self,
        future: Pin<Box<dyn Future<Output = Result<()>> + Send + 'static>>,
    ) -> TaskId {
        let this = self.pin();
        self.spawn_once_task(async move {
            this.finish_primary_job();
            future.await?;
            this.begin_primary_job();
            Ok(NothingVc::new().into())
        })
    }
}

impl<B: Backend> TurboTasksApi for TurboTasks<B> {
    fn invalidate(&self, task: TaskId) {
        self.backend.invalidate_task(task, self);
    }

    fn notify_scheduled_tasks(&self) {
        let _ = TASKS_TO_NOTIFY.try_with(|tasks| {
            let tasks = tasks.take();
            if tasks.is_empty() {
                return;
            }
            self.backend.invalidate_tasks(tasks, self);
        });
    }

    fn try_read_task_output(
        &self,
        task: TaskId,
        strongly_consistent: bool,
    ) -> Result<Result<RawVc, EventListener>> {
        self.backend.try_read_task_output(
            task,
            current_task("reading Vcs"),
            strongly_consistent,
            self,
        )
    }

    fn try_read_task_output_untracked(
        &self,
        task: TaskId,
        strongly_consistent: bool,
    ) -> Result<Result<RawVc, EventListener>> {
        self.backend
            .try_read_task_output_untracked(task, strongly_consistent, self)
    }

    fn try_read_task_cell(
        &self,
        task: TaskId,
        index: CellId,
    ) -> Result<Result<CellContent, EventListener>> {
        self.backend
            .try_read_task_cell(task, index, current_task("reading Vcs"), self)
    }

    fn try_read_task_cell_untracked(
        &self,
        task: TaskId,
        index: CellId,
    ) -> Result<Result<CellContent, EventListener>> {
        self.backend.try_read_task_cell_untracked(task, index, self)
    }

    fn try_read_own_task_cell_untracked(
        &self,
        current_task: TaskId,
        index: CellId,
    ) -> Result<CellContent> {
        self.backend
            .try_read_own_task_cell_untracked(current_task, index, self)
    }

    fn try_read_task_collectibles(
        &self,
        task: TaskId,
        trait_id: TraitTypeId,
    ) -> Result<Result<AutoSet<RawVc>, EventListener>> {
        self.backend.try_read_task_collectibles(
            task,
            trait_id,
            current_task("reading collectibles"),
            self,
        )
    }

    fn emit_collectible(&self, trait_type: TraitTypeId, collectible: RawVc) {
        self.backend.emit_collectible(
            trait_type,
            collectible,
            current_task("emitting collectible"),
            self,
        );
    }

    fn unemit_collectible(&self, trait_type: TraitTypeId, collectible: RawVc) {
        self.backend.unemit_collectible(
            trait_type,
            collectible,
            current_task("emitting collectible"),
            self,
        );
    }

    fn unemit_collectibles(&self, trait_type: TraitTypeId, collectibles: &AutoSet<RawVc>) {
        for collectible in collectibles {
            self.backend.unemit_collectible(
                trait_type,
                *collectible,
                current_task("emitting collectible"),
                self,
            );
        }
    }

    fn read_current_task_cell(&self, index: CellId) -> Result<CellContent> {
        // INVALIDATION: don't need to track a dependency to itself
        self.try_read_own_task_cell_untracked(current_task("reading Vcs"), index)
    }

    fn update_current_task_cell(&self, index: CellId, content: CellContent) {
        self.backend.update_task_cell(
            current_task("cellting turbo_tasks values"),
            index,
            content,
            self,
        );
    }
}

impl<B: Backend> TurboTasksBackendApi for TurboTasks<B> {
    fn pin(&self) -> Arc<dyn TurboTasksBackendApi> {
        self.pin()
    }
    #[track_caller]
    fn schedule_backend_background_job(&self, id: BackendJobId) {
        self.schedule_background_job(move |this| async move {
            this.backend.run_backend_job(id, &*this).await;
        })
    }
    #[track_caller]
    fn schedule_backend_foreground_job(&self, id: BackendJobId) {
        self.schedule_foreground_job(move |this| async move {
            this.backend.run_backend_job(id, &*this).await;
        })
    }

    fn try_foreground_done(&self) -> Result<(), EventListener> {
        if self
            .currently_scheduled_foreground_jobs
            .load(Ordering::Acquire)
            == 0
        {
            return Ok(());
        }
        let listener = self.event_foreground.listen();
        if self
            .currently_scheduled_foreground_jobs
            .load(Ordering::Acquire)
            == 0
        {
            return Ok(());
        }
        Err(listener)
    }

    /// Enqueues tasks for notification of changed dependencies. This will
    /// eventually call `dependent_cell_updated()` on all tasks.
    fn schedule_notify_tasks(&self, tasks: &[TaskId]) {
        let result = TASKS_TO_NOTIFY.try_with(|tasks_list| {
            let mut list = tasks_list.borrow_mut();
            list.extend(tasks.iter());
        });
        if result.is_err() {
            self.backend.invalidate_tasks(tasks.to_vec(), self);
        }
    }

    /// Enqueues tasks for notification of changed dependencies. This will
    /// eventually call `dependent_cell_updated()` on all tasks.
    fn schedule_notify_tasks_set(&self, tasks: &AutoSet<TaskId>) {
        let result = TASKS_TO_NOTIFY.try_with(|tasks_list| {
            let mut list = tasks_list.borrow_mut();
            list.extend(tasks.iter());
        });
        if result.is_err() {
            self.backend
                .invalidate_tasks(tasks.iter().copied().collect(), self);
        };
    }

    #[track_caller]
    fn schedule(&self, task: TaskId) {
        self.schedule(task)
    }

    fn stats_type(&self) -> StatsType {
        match self.enable_full_stats.load(Ordering::Acquire) {
            true => StatsType::Full,
            false => StatsType::Essential,
        }
    }

    fn set_stats_type(&self, stats_type: StatsType) {
        match stats_type {
            StatsType::Full => self.enable_full_stats.store(true, Ordering::Release),
            StatsType::Essential => self.enable_full_stats.store(false, Ordering::Release),
        }
    }

    fn program_duration_until(&self, instant: Instant) -> Duration {
        instant - self.program_start
    }
}

impl<B: Backend> TaskIdProvider for TurboTasks<B> {
    fn get_fresh_task_id(&self) -> TaskId {
        self.task_id_factory.get()
    }

    unsafe fn reuse_task_id(&self, id: TaskId) {
        unsafe { self.task_id_factory.reuse(id) }
    }
}

fn current_task(from: &str) -> TaskId {
    match CURRENT_TASK_ID.try_with(|id| *id) {
        Ok(id) => id,
        Err(_) => panic!(
            "{} can only be used in the context of turbo_tasks task execution",
            from
        ),
    }
}

pub struct Invalidator {
    task: TaskId,
    turbo_tasks: Weak<dyn TurboTasksApi>,
    handle: Handle,
}

impl Hash for Invalidator {
    fn hash<H: std::hash::Hasher>(&self, state: &mut H) {
        self.task.hash(state);
    }
}

impl PartialEq for Invalidator {
    fn eq(&self, other: &Self) -> bool {
        self.task == other.task
    }
}

impl Eq for Invalidator {}

impl Invalidator {
    pub fn invalidate(self) {
        let Invalidator {
            task,
            turbo_tasks,
            handle,
        } = self;
        let _ = handle.enter();
        if let Some(turbo_tasks) = turbo_tasks.upgrade() {
            turbo_tasks.invalidate(task);
        }
    }
}

impl TraceRawVcs for Invalidator {
    fn trace_raw_vcs(&self, _context: &mut crate::trace::TraceRawVcsContext) {
        // nothing here
    }
}

impl Serialize for Invalidator {
    fn serialize<S>(&self, serializer: S) -> Result<S::Ok, S::Error>
    where
        S: serde::Serializer,
    {
        serializer.serialize_newtype_struct("Invalidator", &self.task)
    }
}

impl<'de> Deserialize<'de> for Invalidator {
    fn deserialize<D>(deserializer: D) -> Result<Self, D::Error>
    where
        D: serde::Deserializer<'de>,
    {
        struct V;

        impl<'de> Visitor<'de> for V {
            type Value = Invalidator;

            fn expecting(&self, f: &mut std::fmt::Formatter) -> std::fmt::Result {
                write!(f, "an Invalidator")
            }

            fn visit_newtype_struct<D>(self, deserializer: D) -> Result<Self::Value, D::Error>
            where
                D: serde::Deserializer<'de>,
            {
                Ok(Invalidator {
                    task: TaskId::deserialize(deserializer)?,
                    turbo_tasks: weak_turbo_tasks(),
                    handle: tokio::runtime::Handle::current(),
                })
            }
        }
        deserializer.deserialize_newtype_struct("Invalidator", V)
    }
}

pub async fn run_once<T: Send + 'static>(
    tt: Arc<dyn TurboTasksApi>,
    future: impl Future<Output = Result<T>> + Send + 'static,
) -> Result<T> {
    let (tx, rx) = tokio::sync::oneshot::channel();

    let task_id = tt.run_once(Box::pin(async move {
        let result = future.await?;
        tx.send(result)
            .map_err(|_| anyhow!("unable to send result"))?;
        Ok(())
    }));

    // INVALIDATION: A Once task will never invalidate, therefore we don't need to
    // track a dependency
    let raw_result = read_task_output_untracked(&*tt, task_id, false).await?;
    raw_result.into_read_untracked::<Nothing>(&*tt).await?;

    Ok(rx.await?)
}

/// see [TurboTasks] `dynamic_call`
pub fn dynamic_call(func: FunctionId, inputs: Vec<TaskInput>) -> RawVc {
    with_turbo_tasks(|tt| tt.dynamic_call(func, inputs))
}

/// see [TurboTasks] `trait_call`
pub fn trait_call(
    trait_type: TraitTypeId,
    trait_fn_name: Cow<'static, str>,
    inputs: Vec<TaskInput>,
) -> RawVc {
    with_turbo_tasks(|tt| tt.trait_call(trait_type, trait_fn_name, inputs))
}

pub fn turbo_tasks() -> Arc<dyn TurboTasksApi> {
    TURBO_TASKS.with(|arc| arc.clone())
}

pub fn with_turbo_tasks<T>(func: impl FnOnce(&Arc<dyn TurboTasksApi>) -> T) -> T {
    TURBO_TASKS.with(|arc| func(arc))
}

pub fn weak_turbo_tasks() -> Weak<dyn TurboTasksApi> {
    TURBO_TASKS.with(|arc| Arc::downgrade(arc))
}

pub fn with_turbo_tasks_for_testing<T>(
    tt: Arc<dyn TurboTasksApi>,
    current_task: TaskId,
    f: impl Future<Output = T>,
) -> impl Future<Output = T> {
    TURBO_TASKS.scope(
        tt,
        CURRENT_TASK_ID.scope(current_task, CELL_COUNTERS.scope(Default::default(), f)),
    )
}

pub fn current_task_for_testing() -> TaskId {
    CURRENT_TASK_ID.with(|id| *id)
}

/// Get an [Invalidator] that can be used to invalidate the current [Task]
/// based on external events.
pub fn get_invalidator() -> Invalidator {
    let handle = Handle::current();
    Invalidator {
        task: current_task("turbo_tasks::get_invalidator()"),
        turbo_tasks: weak_turbo_tasks(),
        handle,
    }
}

pub fn emit<T: ValueTraitVc>(collectible: T) {
    with_turbo_tasks(|tt| tt.emit_collectible(T::get_trait_type_id(), collectible.into()))
}

pub async fn spawn_blocking<T: Send + 'static>(func: impl FnOnce() -> T + Send + 'static) -> T {
    let (r, d) = tokio::task::spawn_blocking(|| {
        let start = Instant::now();
        let r = func();
        (r, start.elapsed())
    })
    .await
    .unwrap();
    timed_future::add_duration(d);
    r
}

pub fn spawn_thread(func: impl FnOnce() + Send + 'static) {
    let handle = Handle::current();
    thread::spawn(move || {
        let guard = handle.enter();
        func();
        drop(guard);
    });
}

pub(crate) async fn read_task_output(
    this: &dyn TurboTasksApi,
    id: TaskId,
    strongly_consistent: bool,
) -> Result<RawVc> {
    loop {
        match this.try_read_task_output(id, strongly_consistent)? {
            Ok(result) => return Ok(result),
            Err(listener) => listener.await,
        }
    }
}

/// INVALIDATION: Be careful with this, it will not track dependencies, so
/// using it could break cache invalidation.
pub(crate) async fn read_task_output_untracked(
    this: &dyn TurboTasksApi,
    id: TaskId,
    strongly_consistent: bool,
) -> Result<RawVc> {
    loop {
        match this.try_read_task_output_untracked(id, strongly_consistent)? {
            Ok(result) => return Ok(result),
            Err(listener) => listener.await,
        }
    }
}

pub(crate) async fn read_task_cell(
    this: &dyn TurboTasksApi,
    id: TaskId,
    index: CellId,
) -> Result<CellContent> {
    loop {
        match this.try_read_task_cell(id, index)? {
            Ok(result) => return Ok(result),
            Err(listener) => listener.await,
        }
    }
}

/// INVALIDATION: Be careful with this, it will not track dependencies, so
/// using it could break cache invalidation.
pub(crate) async fn read_task_cell_untracked(
    this: &dyn TurboTasksApi,
    id: TaskId,
    index: CellId,
) -> Result<CellContent> {
    loop {
        match this.try_read_task_cell_untracked(id, index)? {
            Ok(result) => return Ok(result),
            Err(listener) => listener.await,
        }
    }
}

pub(crate) async fn read_task_collectibles(
    this: &dyn TurboTasksApi,
    id: TaskId,
    trait_id: TraitTypeId,
) -> Result<AutoSet<RawVc>> {
    loop {
        match this.try_read_task_collectibles(id, trait_id)? {
            Ok(result) => return Ok(result),
            Err(listener) => listener.await,
        }
    }
}

pub struct CurrentCellRef {
    current_task: TaskId,
    index: CellId,
}

impl CurrentCellRef {
    pub fn conditional_update_shared<
        T: Send + Sync + 'static,
        F: FnOnce(Option<&T>) -> Option<T>,
    >(
        &self,
        functor: F,
    ) {
        let tt = turbo_tasks();
        let content = tt
            .read_current_task_cell(self.index)
            .ok()
            .and_then(|v| v.try_cast::<T>());
        let update = functor(content.as_deref());
        if let Some(update) = update {
            tt.update_current_task_cell(
                self.index,
                CellContent(Some(SharedReference(
                    Some(self.index.type_id),
                    Arc::new(update),
                ))),
            )
        }
    }

    pub fn compare_and_update_shared<T: PartialEq + Send + Sync + 'static>(&self, new_content: T) {
        self.conditional_update_shared(|old_content| {
            if let Some(old_content) = old_content {
                if PartialEq::eq(&new_content, old_content) {
                    return None;
                }
            }
            Some(new_content)
        });
    }

    pub fn update_shared<T: Send + Sync + 'static>(&self, new_content: T) {
        let tt = turbo_tasks();
        tt.update_current_task_cell(
            self.index,
            CellContent(Some(SharedReference(
                Some(self.index.type_id),
                Arc::new(new_content),
            ))),
        )
    }

    pub fn update_shared_reference(&self, shared_ref: SharedReference) {
        let tt = turbo_tasks();
        let content = tt.read_current_task_cell(self.index).ok();
        let update = if let Some(CellContent(Some(content))) = content {
            content != shared_ref
        } else {
            true
        };
        if update {
            tt.update_current_task_cell(self.index, CellContent(Some(shared_ref)))
        }
    }
}

impl From<CurrentCellRef> for RawVc {
    fn from(cell: CurrentCellRef) -> Self {
        RawVc::TaskCell(cell.current_task, cell.index)
    }
}

pub fn find_cell_by_type(type_id: ValueTypeId) -> CurrentCellRef {
    CELL_COUNTERS.with(|cell| {
        let current_task = current_task("celling turbo_tasks values");
        let mut map = cell.borrow_mut();
        let current_index = map.entry(type_id).or_default();
        let index = *current_index;
        *current_index += 1;
        CurrentCellRef {
            current_task,
            index: CellId { type_id, index },
        }
    })
}<|MERGE_RESOLUTION|>--- conflicted
+++ resolved
@@ -156,10 +156,7 @@
 
     /// Enqueues tasks for notification of changed dependencies. This will
     /// eventually call `invalidate_tasks()` on all tasks.
-<<<<<<< HEAD
     fn schedule_notify_tasks_set(&self, tasks: &AutoSet<TaskId>);
-=======
-    fn schedule_notify_tasks_set(&self, tasks: &HashSet<TaskId>);
 
     /// Returns the stats reporting type.
     fn stats_type(&self) -> StatsType;
@@ -179,7 +176,6 @@
     pub fn is_full(self) -> bool {
         matches!(self, Self::Full)
     }
->>>>>>> 2ee0b494
 }
 
 impl TaskIdProvider for &dyn TurboTasksBackendApi {
